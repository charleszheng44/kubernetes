/*
Copyright 2015 The Kubernetes Authors.

Licensed under the Apache License, Version 2.0 (the "License");
you may not use this file except in compliance with the License.
You may obtain a copy of the License at

    http://www.apache.org/licenses/LICENSE-2.0

Unless required by applicable law or agreed to in writing, software
distributed under the License is distributed on an "AS IS" BASIS,
WITHOUT WARRANTIES OR CONDITIONS OF ANY KIND, either express or implied.
See the License for the specific language governing permissions and
limitations under the License.
*/

package storage

import (
	"golang.org/x/net/context"
	"k8s.io/kubernetes/pkg/runtime"
	"k8s.io/kubernetes/pkg/types"
	"k8s.io/kubernetes/pkg/watch"
)

// Versioner abstracts setting and retrieving metadata fields from database response
// onto the object ot list.
type Versioner interface {
	// UpdateObject sets storage metadata into an API object. Returns an error if the object
	// cannot be updated correctly. May return nil if the requested object does not need metadata
	// from database.
	UpdateObject(obj runtime.Object, resourceVersion uint64) error
	// UpdateList sets the resource version into an API list object. Returns an error if the object
	// cannot be updated correctly. May return nil if the requested object does not need metadata
	// from database.
	UpdateList(obj runtime.Object, resourceVersion uint64) error
	// ObjectResourceVersion returns the resource version (for persistence) of the specified object.
	// Should return an error if the specified object does not have a persistable version.
	ObjectResourceVersion(obj runtime.Object) (uint64, error)
}

// ResponseMeta contains information about the database metadata that is associated with
// an object. It abstracts the actual underlying objects to prevent coupling with concrete
// database and to improve testability.
type ResponseMeta struct {
	// TTL is the time to live of the node that contained the returned object. It may be
	// zero or negative in some cases (objects may be expired after the requested
	// expiration time due to server lag).
	TTL int64
	// The resource version of the node that contained the returned object.
	ResourceVersion uint64
}

// MatchValue defines a pair (<index name>, <value for that index>).
type MatchValue struct {
	IndexName string
	Value     string
}

// TriggerPublisherFunc is a function that takes an object, and returns a list of pairs
// (<index name>, <index value for the given object>) for all indexes known
// to that function.
type TriggerPublisherFunc func(obj runtime.Object) []MatchValue

// Filter is interface that is used to pass filtering mechanism.
type Filter interface {
	// Filter is a predicate which takes an API object and returns true
	// if and only if the object should remain in the set.
	Filter(obj runtime.Object) bool
	// For any triggers known to the Filter, if Filter() can return only
	// (a subset of) objects for which indexing function returns <value>,
	// (<index name>, <value> pair would be returned.
	//
	// This is optimization to avoid computing Filter() function (which are
	// usually relatively expensive) in case we are sure they will return
	// false anyway.
	Trigger() []MatchValue
}

// Everything is a Filter which accepts all objects.
var Everything Filter = everything{}

// everything is implementation of Everything.
type everything struct {
}

func (e everything) Filter(runtime.Object) bool {
	return true
}

func (e everything) Trigger() []MatchValue {
	return nil
}

// Pass an UpdateFunc to Interface.GuaranteedUpdate to make an update
// that is guaranteed to succeed.
// See the comment for GuaranteedUpdate for more details.
type UpdateFunc func(input runtime.Object, res ResponseMeta) (output runtime.Object, ttl *uint64, err error)

// Preconditions must be fulfilled before an operation (update, delete, etc.) is carried out.
type Preconditions struct {
	// Specifies the target UID.
	UID *types.UID `json:"uid,omitempty"`
}

// NewUIDPreconditions returns a Preconditions with UID set.
func NewUIDPreconditions(uid string) *Preconditions {
	u := types.UID(uid)
	return &Preconditions{UID: &u}
}

// Interface offers a common interface for object marshaling/unmarshaling operations and
// hides all the storage-related operations behind it.
type Interface interface {
	// Returns Versioner associated with this interface.
	Versioner() Versioner

	// Create adds a new object at a key unless it already exists. 'ttl' is time-to-live
	// in seconds (0 means forever). If no error is returned and out is not nil, out will be
	// set to the read value from database.
	Create(ctx context.Context, key string, obj, out runtime.Object, ttl uint64) error

	// Delete removes the specified key and returns the value that existed at that spot.
	// If key didn't exist, it will return NotFound storage error.
	Delete(ctx context.Context, key string, out runtime.Object, preconditions *Preconditions) error

	// Watch begins watching the specified key. Events are decoded into API objects,
	// and any items passing 'filter' are sent down to returned watch.Interface.
	// resourceVersion may be used to specify what version to begin watching,
	// which should be the current resourceVersion, and no longer rv+1
	// (e.g. reconnecting without missing any updates).
	Watch(ctx context.Context, key string, resourceVersion string, filter Filter) (watch.Interface, error)

	// WatchList begins watching the specified key's items. Items are decoded into API
	// objects and any item passing 'filter' are sent down to returned watch.Interface.
	// resourceVersion may be used to specify what version to begin watching,
	// which should be the current resourceVersion, and no longer rv+1
	// (e.g. reconnecting without missing any updates).
	WatchList(ctx context.Context, key string, resourceVersion string, filter Filter) (watch.Interface, error)

	// Get unmarshals json found at key into objPtr. On a not found error, will either
	// return a zero object of the requested type, or an error, depending on ignoreNotFound.
	// Treats empty responses and nil response nodes exactly like a not found error.
	Get(ctx context.Context, key string, objPtr runtime.Object, ignoreNotFound bool) error

	// GetToList unmarshals json found at key and opaque it into *List api object
	// (an object that satisfies the runtime.IsList definition).
	GetToList(ctx context.Context, key string, filter Filter, listObj runtime.Object) error

	// List unmarshalls jsons found at directory defined by key and opaque them
	// into *List api object (an object that satisfies runtime.IsList definition).
	// The returned contents may be delayed, but it is guaranteed that they will
	// be have at least 'resourceVersion'.
	List(ctx context.Context, key string, resourceVersion string, filter Filter, listObj runtime.Object) error

	// GuaranteedUpdate keeps calling 'tryUpdate()' to update key 'key' (of type 'ptrToType')
	// retrying the update until success if there is index conflict.
	// Note that object passed to tryUpdate may change across invocations of tryUpdate() if
	// other writers are simultaneously updating it, so tryUpdate() needs to take into account
	// the current contents of the object when deciding how the update object should look.
	// If the key doesn't exist, it will return NotFound storage error if ignoreNotFound=false
	// or zero value in 'ptrToType' parameter otherwise.
	// If the object to update has the same value as previous, it won't do any update
	// but will return the object in 'ptrToType' parameter.
	//
	// Example:
	//
	// s := /* implementation of Interface */
	// err := s.GuaranteedUpdate(
	//     "myKey", &MyType{}, true,
	//     func(input runtime.Object, res ResponseMeta) (runtime.Object, *uint64, error) {
	//       // Before each incovation of the user defined function, "input" is reset to
	//       // current contents for "myKey" in database.
	//       curr := input.(*MyType)  // Guaranteed to succeed.
	//
	//       // Make the modification
	//       curr.Counter++
	//
	//       // Return the modified object - return an error to stop iterating. Return
	//       // a uint64 to alter the TTL on the object, or nil to keep it the same value.
	//       return cur, nil, nil
	//    }
	// })
	GuaranteedUpdate(ctx context.Context, key string, ptrToType runtime.Object, ignoreNotFound bool, precondtions *Preconditions, tryUpdate UpdateFunc) error
<<<<<<< HEAD

	// Codec provides access to the underlying codec being used by the implementation.
	Codec() runtime.Codec
=======
}

// Config interface allows storage tiers to generate the proper storage.interface
// and reduce the dependencies to encapsulate storage.
type Config interface {
	// Creates the Interface base on ConfigObject
	NewStorage() (Interface, error)

	// This function is used to enforce membership, and return the underlying type
	GetType() string
>>>>>>> a607a69f
}<|MERGE_RESOLUTION|>--- conflicted
+++ resolved
@@ -182,20 +182,4 @@
 	//    }
 	// })
 	GuaranteedUpdate(ctx context.Context, key string, ptrToType runtime.Object, ignoreNotFound bool, precondtions *Preconditions, tryUpdate UpdateFunc) error
-<<<<<<< HEAD
-
-	// Codec provides access to the underlying codec being used by the implementation.
-	Codec() runtime.Codec
-=======
-}
-
-// Config interface allows storage tiers to generate the proper storage.interface
-// and reduce the dependencies to encapsulate storage.
-type Config interface {
-	// Creates the Interface base on ConfigObject
-	NewStorage() (Interface, error)
-
-	// This function is used to enforce membership, and return the underlying type
-	GetType() string
->>>>>>> a607a69f
 }